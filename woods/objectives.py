
"""Defining domain generalization algorithms"""


import torch
import torch.nn as nn
import torch.nn.functional as F
import torch.autograd as autograd


OBJECTIVES = [
    'ERM',
    'IRM',
    'VREx',
    'SD',
    'ANDMask',
    'IGA',
    'Fish',
    'SANDMask'
]

def get_objective_class(objective_name):
    """Return the objective class with the given name."""
    if objective_name not in globals():
        raise NotImplementedError("objective not found: {}".format(objective_name))
    return globals()[objective_name]


class Objective(nn.Module):
    """
    A subclass of Objective implements a domain generalization Gradients.
    Subclasses should implement the following:
    - update
    - predict
    """
    def __init__(self, hparams):
        super(Objective, self).__init__()

        self.hparams = hparams

    def backward(self, losses):
        """
        Computes the Gradients for model update

        Admits a list of unlabeled losses from the test domains: losses
        """
        raise NotImplementedError

class ERM(Objective):
    """
    Empirical Risk Minimization (ERM)
    """

    def __init__(self, model, dataset, loss_fn, optimizer, hparams):
        super(ERM, self).__init__(hparams)

        self.model = model
        self.loss_fn = loss_fn
        self.optimizer = optimizer

    def predict(self, all_x, ts, device):

        # Get logit and make prediction
        out = self.model(all_x, ts)

        return out

    def update(self, minibatches_device, dataset, device):

        ## Group all inputs and send to device
        all_x = torch.cat([x for x,y in minibatches_device]).to(device)
        all_y = torch.cat([y for x,y in minibatches_device]).to(device)
<<<<<<< HEAD

=======
        
>>>>>>> 6e54d0d7
        ts = torch.tensor(dataset.PRED_TIME).to(device)
        out = self.predict(all_x, ts, device)

        out_split, labels_split = dataset.split_data(out, all_y)

        env_losses = torch.zeros(out_split.shape[0]).to(device)
        for i in range(out_split.shape[0]):
            for t_idx in range(out_split.shape[2]):     # Number of time steps
                env_losses[i] += self.loss_fn(out_split[i, :, t_idx], labels_split[i,:,t_idx])

        objective = env_losses.mean()

        # Back propagate
        self.optimizer.zero_grad()
        objective.backward()
        self.optimizer.step()

class IRM(ERM):
    """
    Invariant Risk Minimization (IRM)
    """

    def __init__(self, model, dataset, loss_fn, optimizer, hparams):
        super(IRM, self).__init__(model, dataset, loss_fn, optimizer, hparams)

        # Hyper parameters
        self.penalty_weight = self.hparams['penalty_weight']
        self.anneal_iters = self.hparams['anneal_iters']

        # Memory
        self.penalty = 0
        self.register_buffer('update_count', torch.tensor([0]))

    @staticmethod
    def _irm_penalty(logits, y):
        device = "cuda" if logits[0][0].is_cuda else "cpu"
        scale = torch.tensor(1.).to(device).requires_grad_()
        loss_1 = F.cross_entropy(logits[::2] * scale, y[::2])
        loss_2 = F.cross_entropy(logits[1::2] * scale, y[1::2])
        grad_1 = autograd.grad(loss_1, [scale], create_graph=True)[0]
        grad_2 = autograd.grad(loss_2, [scale], create_graph=True)[0]
        result = torch.sum(grad_1 * grad_2)
        return result

    def predict(self, all_x, ts, device):

        # Get logit and make prediction
        out = self.model(all_x, ts)

        return out

    def update(self, minibatches_device, dataset, device):

        # Define stuff
        penalty_weight = (self.penalty_weight   if self.update_count >= self.anneal_iters 
                                                else 1.0)

        ## Group all inputs and send to device
        all_x = torch.cat([x for x,y in minibatches_device]).to(device)
        all_y = torch.cat([y for x,y in minibatches_device]).to(device)
        
        ts = torch.tensor(dataset.PRED_TIME).to(device)
        out = self.predict(all_x, ts, device)

        out_split, labels_split = dataset.split_data(out, all_y)

        penalty = 0
        env_losses = torch.zeros(len(minibatches_device)).to(device)
        for i, (x, y) in enumerate(minibatches_device):

            for t_idx in range(y.shape[1]):     # Number of time steps
                env_losses[i] += self.loss_fn(out_split[i, :, t_idx, :], labels_split[i,:,t_idx]) 
                penalty += self._irm_penalty(out_split[i, :, t_idx, :], labels_split[i,:,t_idx])

        penalty = penalty / out_split.shape[0]
        objective = env_losses.mean() + (penalty_weight * penalty)

        # Back propagate
        self.optimizer.zero_grad()
        objective.backward()
        self.optimizer.step()

        # Update memory
        self.update_count += 1

class VREx(ERM):
    """
    V-REx Objective from http://arxiv.org/abs/2003.00688
    """
    def __init__(self, model, dataset, loss_fn, optimizer, hparams):
        super(VREx, self).__init__(model, dataset, loss_fn, optimizer, hparams)

        # Hyper parameters
        self.penalty_weight = self.hparams['penalty_weight']
        self.anneal_iters = self.hparams['anneal_iters']

        # Memory
        self.register_buffer('update_count', torch.tensor([0]))

    def predict(self, all_x, ts, device):

        # Get logit and make prediction
        out = self.model(all_x, ts)

        return out

    def update(self, minibatches_device, dataset, device):

        # Define stuff
        penalty_weight = (self.penalty_weight   if self.update_count >= self.anneal_iters 
                                                else 1.0)

        ## Group all inputs and send to device
        all_x = torch.cat([x for x,y in minibatches_device]).to(device)
        all_y = torch.cat([y for x,y in minibatches_device]).to(device)
        
        ts = torch.tensor(dataset.PRED_TIME).to(device)
        out = self.predict(all_x, ts, device)

        out_split, labels_split = dataset.split_data(out, all_y)

        env_losses = torch.zeros(len(minibatches_device)).to(device)
        for i, (x, y) in enumerate(minibatches_device):

            for t_idx in range(y.shape[1]):     # Number of time steps
                env_losses[i] += self.loss_fn(out_split[i, :, t_idx, :], labels_split[i,:,t_idx]) 

        mean = env_losses.mean()
        penalty = ((env_losses - mean) ** 2).mean()
        objective = mean + penalty_weight * penalty

        # Back propagate
        self.optimizer.zero_grad()
        objective.backward()
        self.optimizer.step()

        # Update memory
        self.update_count += 1

class SD(ERM):
    """
    Gradient Starvation: A Learning Proclivity in Neural Networks
    Equation 25 from [https://arxiv.org/pdf/2011.09468.pdf]
    """
    def __init__(self, model, dataset, loss_fn, optimizer, hparams):
        super(SD, self).__init__(model, dataset, loss_fn, optimizer, hparams)

        # Hyper parameters
        self.penalty_weight = self.hparams['penalty_weight']

    def predict(self, all_x, ts, device):

        # Get logit and make prediction
        out = self.model(all_x, ts)

        return out

    def update(self, minibatches_device, dataset, device):

        ## Group all inputs and send to device
        all_x = torch.cat([x for x,y in minibatches_device]).to(device)
        all_y = torch.cat([y for x,y in minibatches_device]).to(device)
        
        ts = torch.tensor(dataset.PRED_TIME).to(device)
        out = self.predict(all_x, ts, device)

        out_split, labels_split = dataset.split_data(out, all_y)

        penalty = 0
        env_losses = torch.zeros(len(minibatches_device)).to(device)
        for i, (x, y) in enumerate(minibatches_device):

            for t_idx in range(y.shape[1]):     # Number of time steps
                env_losses[i] += self.loss_fn(out_split[i, :, t_idx, :], labels_split[i,:,t_idx]) 
                penalty += (out_split[i, :, t_idx, :] ** 2).mean()

        penalty = penalty / out_split.shape[0]
        objective = env_losses.mean() + self.penalty_weight * penalty

        # Back propagate
        self.optimizer.zero_grad()
        objective.backward()
        self.optimizer.step()


class ANDMask(ERM):
    """
    Learning Explanations that are Hard to Vary [https://arxiv.org/abs/2009.00329]
    AND-Mask implementation from [https://github.com/gibipara92/learning-explanations-hard-to-vary]
    """

    def __init__(self, model, dataset, loss_fn, optimizer, hparams):
        super(ANDMask, self).__init__(model, dataset, loss_fn, optimizer, hparams)

        # Hyper parameters
        self.tau = self.hparams['tau']

    def mask_grads(self, tau, gradients, params):

        for param, grads in zip(params, gradients):
            grads = torch.stack(grads, dim=0)
            grad_signs = torch.sign(grads)
            mask = torch.mean(grad_signs, dim=0).abs() >= self.tau
            mask = mask.to(torch.float32)
            avg_grad = torch.mean(grads, dim=0)

            mask_t = (mask.sum() / mask.numel())
            param.grad = mask * avg_grad
            param.grad *= (1. / (1e-10 + mask_t))

    def predict(self, all_x, ts, device):

        # Get logit and make prediction
        out = self.model(all_x, ts)

        return out

    def update(self, minibatches_device, dataset, device):

        ## Group all inputs and send to device
        all_x = torch.cat([x for x,y in minibatches_device]).to(device)
        all_y = torch.cat([y for x,y in minibatches_device]).to(device)
        
        ts = torch.tensor(dataset.PRED_TIME).to(device)
        out = self.predict(all_x, ts, device)

        out_split, labels_split = dataset.split_data(out, all_y)

        env_losses = torch.zeros(len(minibatches_device)).to(device)
        for i, (x, y) in enumerate(minibatches_device):

            for t_idx in range(y.shape[1]):     # Number of time steps
                env_losses[i] += self.loss_fn(out_split[i, :, t_idx, :], labels_split[i,:,t_idx]) 

        param_gradients = [[] for _ in self.model.parameters()]
        for env_loss in env_losses:

            env_grads = autograd.grad(env_loss, self.model.parameters(), retain_graph=True)
            for grads, env_grad in zip(param_gradients, env_grads):
                grads.append(env_grad)
            
        # Back propagate
        self.optimizer.zero_grad()
        self.mask_grads(self.tau, param_gradients, self.model.parameters())
        self.optimizer.step()

class IGA(ERM):
    """
    Inter-environmental Gradient Alignment
    From https://arxiv.org/abs/2008.01883v2
    """

    def __init__(self, model, dataset, loss_fn, optimizer, hparams):
        super(IGA, self).__init__(model, dataset, loss_fn, optimizer, hparams)

        # Hyper parameters
        self.penalty_weight = self.hparams['penalty_weight']

    def predict(self, all_x, ts, device):

        # Get logit and make prediction
        out = self.model(all_x, ts)

        return out

    def update(self, minibatches_device, dataset, device):

        ## Group all inputs and send to device
        all_x = torch.cat([x for x,y in minibatches_device]).to(device)
        all_y = torch.cat([y for x,y in minibatches_device]).to(device)
        
        ts = torch.tensor(dataset.PRED_TIME).to(device)
        out = self.predict(all_x, ts, device)

        out_split, labels_split = dataset.split_data(out, all_y)

        env_losses = torch.zeros(len(minibatches_device)).to(device)
        for i, (x, y) in enumerate(minibatches_device):

            for t_idx in range(y.shape[1]):     # Number of time steps
                env_losses[i] += self.loss_fn(out_split[i, :, t_idx, :], labels_split[i,:,t_idx]) 

        # Get the gradients
        grads = []
        for env_loss in env_losses:

            env_grad = autograd.grad(env_loss, self.model.parameters(), 
                                        create_graph=True)

            grads.append(env_grad)
            
        # Compute the mean loss and mean loss gradient
        mean_loss = env_losses.mean()
        mean_grad = autograd.grad(mean_loss, self.model.parameters(), 
                                        create_graph=True)

        # compute trace penalty
        penalty_value = 0
        for grad in grads:
            for g, mean_g in zip(grad, mean_grad):
                penalty_value += (g - mean_g).pow(2).sum()

        objective = mean_loss + self.penalty_weight * penalty_value

        # Back propagate
        self.optimizer.zero_grad()
        objective.backward()
        self.optimizer.step()
        
        
        
class Fish(Objective):
    """
    Implementation of Fish, as seen in Gradient Matching for Domain 
    Generalization, Shi et al. 2021.
    """

    def __init__(self, model, dataset, loss_fn, optimizer, hparams):
        super(Fish, self).__init__(hparams)
        
         # Hyper parameters
        self.meta_lr = self.hparams['meta_lr']
        
        self.model = model
        self.loss_fn = loss_fn
        self.optimizer = optimizer

    def create_copy(self, device):
        self.model_inner = self.model
        self.optimizer_inner = self.optimizer
        self.loss_fn_inner = self.loss_fn 


    def predict(self, all_x, ts, device):

        # Get logit and make prediction
        out = self.model(all_x, ts)

        return out   

    def update(self, minibatches_device, dataset, device):
        
        self.create_copy(minibatches_device[0][0].device)

        ## Group all inputs and send to device
        all_x = torch.cat([x for x,y in minibatches_device]).to(device)
        all_y = torch.cat([y for x,y in minibatches_device]).to(device)
        
        ts = torch.tensor(dataset.PRED_TIME).to(device)
        out = self.predict(all_x, ts, device)

        out_split, labels_split = dataset.split_data(out, all_y)

        env_losses = torch.zeros(len(minibatches_device)).to(device)
        for i, (x, y) in enumerate(minibatches_device):

            for t_idx in range(y.shape[1]):     # Number of time steps
                env_losses[i] += self.loss_fn_inner(out_split[i, :, t_idx, :], labels_split[i,:,t_idx]) 

        param_gradients = [[] for _ in self.model_inner.parameters()]
        for env_loss in env_losses:

            env_grads = autograd.grad(env_loss, self.model_inner.parameters(), retain_graph=True)
            for grads, env_grad in zip(param_gradients, env_grads):
                grads.append(env_grad)
      # Compute the meta penalty and update objective 
        mean_loss = env_losses.mean()
        meta_grad = autograd.grad(mean_loss, self.model.parameters(), 
                                        create_graph=True)
        # compute trace penalty
        meta_penalty = 0
        for grad in grads:
            for g, meta_grad in zip(grad, meta_grad):
                meta_penalty += self.meta_lr * (g-meta_grad).sum() 
        objective = mean_loss + meta_penalty

        # Back propagate
        self.optimizer.zero_grad()
        objective.backward()
        self.optimizer.step()
        
        

        
class SANDMask(ERM):
    """
    Learning Explanations that are Hard to Vary [https://arxiv.org/abs/2009.00329]
    AND-Mask implementation from [https://github.com/gibipara92/learning-explanations-hard-to-vary]
    """

    def __init__(self, model, dataset, loss_fn, optimizer, hparams):
        super(SANDMask, self).__init__(model, dataset, loss_fn, optimizer, hparams)

        # Hyper parameters
        self.tau = self.hparams['tau']
        self.k = self.hparams['k']
        self.betas = self.hparams['betas']

        # Memory
        self.register_buffer('update_count', torch.tensor([0]))

    def mask_grads(self, tau, k, gradients, params, device):
        '''
        Mask are ranged in [0,1] to form a set of updates for each parameter based on the agreement 
        of gradients coming from different environments.
        '''
        
        for param, grads in zip(params, gradients):
            grads = torch.stack(grads, dim=0)
            avg_grad = torch.mean(grads, dim=0)
            grad_signs = torch.sign(grads)
            gamma = torch.tensor(1.0).to(device)
            grads_var = grads.var(dim=0)
            grads_var[torch.isnan(grads_var)] = 1e-17
            lam = (gamma * grads_var).pow(-1)
            mask = torch.tanh(self.k * lam * (torch.abs(grad_signs.mean(dim=0)) - self.tau))
            mask = torch.max(mask, torch.zeros_like(mask))
            mask[torch.isnan(mask)] = 1e-17
            mask_t = (mask.sum() / mask.numel())
            param.grad = mask * avg_grad
            param.grad *= (1. / (1e-10 + mask_t))    

    def predict(self, all_x, ts, device):

        # Get logit and make prediction
        out = self.model(all_x, ts)

        return out

    def update(self, minibatches_device, dataset, device):

        ## Group all inputs and send to device
        all_x = torch.cat([x for x,y in minibatches_device]).to(device)
        all_y = torch.cat([y for x,y in minibatches_device]).to(device)
        
        ts = torch.tensor(dataset.PRED_TIME).to(device)
        out = self.predict(all_x, ts, device)

        out_split, labels_split = dataset.split_data(out, all_y)

        env_losses = torch.zeros(len(minibatches_device)).to(device)
        for i, (x, y) in enumerate(minibatches_device):

            for t_idx in range(y.shape[1]):     # Number of time steps
                env_losses[i] += self.loss_fn(out_split[i, :, t_idx, :], labels_split[i,:,t_idx]) 

        param_gradients = [[] for _ in self.model.parameters()]
        for env_loss in env_losses:

            env_grads = autograd.grad(env_loss, self.model.parameters(), retain_graph=True)
            for grads, env_grad in zip(param_gradients, env_grads):
                grads.append(env_grad)
            
        # Back propagate
        self.optimizer.zero_grad()
        self.mask_grads(self.tau, self.k, param_gradients, self.model.parameters(), device)
        self.optimizer.step()
                <|MERGE_RESOLUTION|>--- conflicted
+++ resolved
@@ -70,11 +70,7 @@
         ## Group all inputs and send to device
         all_x = torch.cat([x for x,y in minibatches_device]).to(device)
         all_y = torch.cat([y for x,y in minibatches_device]).to(device)
-<<<<<<< HEAD
-
-=======
-        
->>>>>>> 6e54d0d7
+
         ts = torch.tensor(dataset.PRED_TIME).to(device)
         out = self.predict(all_x, ts, device)
 
